--- conflicted
+++ resolved
@@ -23,11 +23,7 @@
 	"errors"
 	"fmt"
 	"math"
-<<<<<<< HEAD
-	"net"
-=======
 	"net/url"
->>>>>>> 4d693bbe
 	"reflect"
 	"strings"
 	"sync"
@@ -42,11 +38,7 @@
 	"google.golang.org/grpc/internal/backoff"
 	"google.golang.org/grpc/internal/channelz"
 	"google.golang.org/grpc/internal/grpcsync"
-<<<<<<< HEAD
-	"google.golang.org/grpc/internal/grpcutil"
-=======
 	iresolver "google.golang.org/grpc/internal/resolver"
->>>>>>> 4d693bbe
 	"google.golang.org/grpc/internal/transport"
 	"google.golang.org/grpc/keepalive"
 	"google.golang.org/grpc/resolver"
@@ -56,6 +48,7 @@
 	_ "google.golang.org/grpc/balancer/roundrobin"           // To register roundrobin.
 	_ "google.golang.org/grpc/internal/resolver/dns"         // To register dns resolver.
 	_ "google.golang.org/grpc/internal/resolver/passthrough" // To register passthrough resolver.
+	_ "google.golang.org/grpc/internal/resolver/unix"        // To register unix resolver.
 )
 
 const (
@@ -76,8 +69,6 @@
 	errConnDrain = errors.New("grpc: the connection is drained")
 	// errConnClosing indicates that the connection is closing.
 	errConnClosing = errors.New("grpc: the connection is closing")
-	// errBalancerClosed indicates that the balancer is closed.
-	errBalancerClosed = errors.New("grpc: balancer is closed")
 	// invalidDefaultServiceConfigErrPrefix is used to prefix the json parsing error for the default
 	// service config.
 	invalidDefaultServiceConfigErrPrefix = "grpc: the provided default service config is invalid"
@@ -114,6 +105,17 @@
 	return DialContext(context.Background(), target, opts...)
 }
 
+type defaultConfigSelector struct {
+	sc *ServiceConfig
+}
+
+func (dcs *defaultConfigSelector) SelectConfig(rpcInfo iresolver.RPCInfo) (*iresolver.RPCConfig, error) {
+	return &iresolver.RPCConfig{
+		Context:      rpcInfo.Context,
+		MethodConfig: getMethodConfig(dcs.sc, rpcInfo.Method),
+	}, nil
+}
+
 // DialContext creates a client connection to the given target. By default, it's
 // a non-blocking dial (the function won't wait for connections to be
 // established, and connecting happens in the background). To make it a blocking
@@ -160,17 +162,17 @@
 	if channelz.IsOn() {
 		if cc.dopts.channelzParentID != 0 {
 			cc.channelzID = channelz.RegisterChannel(&channelzChannel{cc}, cc.dopts.channelzParentID, target)
-			channelz.AddTraceEvent(cc.channelzID, 0, &channelz.TraceEventDesc{
+			channelz.AddTraceEvent(logger, cc.channelzID, 0, &channelz.TraceEventDesc{
 				Desc:     "Channel Created",
-				Severity: channelz.CtINFO,
+				Severity: channelz.CtInfo,
 				Parent: &channelz.TraceEventDesc{
 					Desc:     fmt.Sprintf("Nested Channel(id:%d) created", cc.channelzID),
-					Severity: channelz.CtINFO,
+					Severity: channelz.CtInfo,
 				},
 			})
 		} else {
 			cc.channelzID = channelz.RegisterChannel(&channelzChannel{cc}, 0, target)
-			channelz.Info(cc.channelzID, "Channel Created")
+			channelz.Info(logger, cc.channelzID, "Channel Created")
 		}
 		cc.csMgr.channelzID = cc.channelzID
 	}
@@ -205,16 +207,6 @@
 	}
 	cc.mkp = cc.dopts.copts.KeepaliveParams
 
-	if cc.dopts.copts.Dialer == nil {
-		cc.dopts.copts.Dialer = func(ctx context.Context, addr string) (net.Conn, error) {
-			network, addr := parseDialTarget(addr)
-			return (&net.Dialer{}).DialContext(ctx, network, addr)
-		}
-		if cc.dopts.withProxy {
-			cc.dopts.copts.Dialer = newProxyDialer(cc.dopts.copts.Dialer)
-		}
-	}
-
 	if cc.dopts.copts.UserAgent != "" {
 		cc.dopts.copts.UserAgent += " " + grpcUA
 	} else {
@@ -229,7 +221,14 @@
 	defer func() {
 		select {
 		case <-ctx.Done():
-			conn, err = nil, ctx.Err()
+			switch {
+			case ctx.Err() == err:
+				conn = nil
+			case err == nil || !cc.dopts.returnLastError:
+				conn, err = nil, ctx.Err()
+			default:
+				conn, err = nil, fmt.Errorf("%v: %v", ctx.Err(), err)
+			}
 		default:
 		}
 	}()
@@ -241,6 +240,7 @@
 		case sc, ok := <-cc.dopts.scChan:
 			if ok {
 				cc.sc = &sc
+				cc.safeConfigSelector.UpdateConfigSelector(&defaultConfigSelector{&sc})
 				scSet = true
 			}
 		default:
@@ -251,35 +251,6 @@
 	}
 
 	// Determine the resolver to use.
-<<<<<<< HEAD
-	cc.parsedTarget = grpcutil.ParseTarget(cc.target)
-	channelz.Infof(cc.channelzID, "parsed scheme: %q", cc.parsedTarget.Scheme)
-	resolverBuilder := cc.getResolver(cc.parsedTarget.Scheme)
-	if resolverBuilder == nil {
-		// If resolver builder is still nil, the parsed target's scheme is
-		// not registered. Fallback to default resolver and set Endpoint to
-		// the original target.
-		channelz.Infof(cc.channelzID, "scheme %q not registered, fallback to default scheme", cc.parsedTarget.Scheme)
-		cc.parsedTarget = resolver.Target{
-			Scheme:   resolver.GetDefaultScheme(),
-			Endpoint: target,
-		}
-		resolverBuilder = cc.getResolver(cc.parsedTarget.Scheme)
-		if resolverBuilder == nil {
-			return nil, fmt.Errorf("could not get resolver for default scheme: %q", cc.parsedTarget.Scheme)
-		}
-	}
-
-	creds := cc.dopts.copts.TransportCredentials
-	if creds != nil && creds.Info().ServerName != "" {
-		cc.authority = creds.Info().ServerName
-	} else if cc.dopts.insecure && cc.dopts.authority != "" {
-		cc.authority = cc.dopts.authority
-	} else {
-		// Use endpoint from "scheme://authority/endpoint" as the default
-		// authority for ClientConn.
-		cc.authority = cc.parsedTarget.Endpoint
-=======
 	resolverBuilder, err := cc.parseTargetAndFindResolver()
 	if err != nil {
 		return nil, err
@@ -287,7 +258,6 @@
 	cc.authority, err = determineAuthority(cc.parsedTarget.Endpoint, cc.target, cc.dopts)
 	if err != nil {
 		return nil, err
->>>>>>> 4d693bbe
 	}
 	channelz.Infof(logger, cc.channelzID, "Channel authority set to %q", cc.authority)
 
@@ -297,6 +267,7 @@
 		case sc, ok := <-cc.dopts.scChan:
 			if ok {
 				cc.sc = &sc
+				cc.safeConfigSelector.UpdateConfigSelector(&defaultConfigSelector{&sc})
 			}
 		case <-ctx.Done():
 			return nil, ctx.Err()
@@ -314,11 +285,8 @@
 		DialCreds:        credsClone,
 		CredsBundle:      cc.dopts.copts.CredsBundle,
 		Dialer:           cc.dopts.copts.Dialer,
-<<<<<<< HEAD
-=======
 		Authority:        cc.authority,
 		CustomUserAgent:  cc.dopts.copts.UserAgent,
->>>>>>> 4d693bbe
 		ChannelzParentID: cc.channelzID,
 		Target:           cc.parsedTarget,
 	}
@@ -340,7 +308,7 @@
 			if s == connectivity.Ready {
 				break
 			} else if cc.dopts.copts.FailOnNonTempDialError && s == connectivity.TransientFailure {
-				if err = cc.blockingpicker.connectionError(); err != nil {
+				if err = cc.connectionError(); err != nil {
 					terr, ok := err.(interface {
 						Temporary() bool
 					})
@@ -351,6 +319,9 @@
 			}
 			if !cc.WaitForStateChange(ctx, s) {
 				// ctx got timeout or canceled.
+				if err = cc.connectionError(); err != nil && cc.dopts.returnLastError {
+					return nil, err
+				}
 				return nil, ctx.Err()
 			}
 		}
@@ -443,7 +414,7 @@
 		return
 	}
 	csm.state = state
-	channelz.Infof(csm.channelzID, "Channel Connectivity change to %v", state)
+	channelz.Infof(logger, csm.channelzID, "Channel Connectivity change to %v", state)
 	if csm.notifyChan != nil {
 		// There are other goroutines waiting on this channel.
 		close(csm.notifyChan)
@@ -505,6 +476,8 @@
 	balancerBuildOpts balancer.BuildOptions
 	blockingpicker    *pickerWrapper
 
+	safeConfigSelector iresolver.SafeConfigSelector
+
 	mu              sync.RWMutex
 	resolverWrapper *ccResolverWrapper
 	sc              *ServiceConfig
@@ -519,11 +492,18 @@
 
 	channelzID int64 // channelz unique identification number
 	czData     *channelzData
+
+	lceMu               sync.Mutex // protects lastConnectionError
+	lastConnectionError error
 }
 
 // WaitForStateChange waits until the connectivity.State of ClientConn changes from sourceState or
 // ctx expires. A true value is returned in former case and false in latter.
-// This is an EXPERIMENTAL API.
+//
+// Experimental
+//
+// Notice: This API is EXPERIMENTAL and may be changed or removed in a
+// later release.
 func (cc *ClientConn) WaitForStateChange(ctx context.Context, sourceState connectivity.State) bool {
 	ch := cc.csMgr.getNotifyChan()
 	if cc.csMgr.getState() != sourceState {
@@ -538,15 +518,11 @@
 }
 
 // GetState returns the connectivity.State of ClientConn.
-<<<<<<< HEAD
-// This is an EXPERIMENTAL API.
-=======
 //
 // Experimental
 //
 // Notice: This API is EXPERIMENTAL and may be changed or removed in a later
 // release.
->>>>>>> 4d693bbe
 func (cc *ClientConn) GetState() connectivity.State {
 	return cc.csMgr.getState()
 }
@@ -581,6 +557,7 @@
 			// TODO: load balance policy runtime change is ignored.
 			// We may revisit this decision in the future.
 			cc.sc = &sc
+			cc.safeConfigSelector.UpdateConfigSelector(&defaultConfigSelector{&sc})
 			cc.mu.Unlock()
 		case <-cc.ctx.Done():
 			return
@@ -619,13 +596,13 @@
 
 func (cc *ClientConn) maybeApplyDefaultServiceConfig(addrs []resolver.Address) {
 	if cc.sc != nil {
-		cc.applyServiceConfigAndBalancer(cc.sc, addrs)
+		cc.applyServiceConfigAndBalancer(cc.sc, nil, addrs)
 		return
 	}
 	if cc.dopts.defaultServiceConfig != nil {
-		cc.applyServiceConfigAndBalancer(cc.dopts.defaultServiceConfig, addrs)
+		cc.applyServiceConfigAndBalancer(cc.dopts.defaultServiceConfig, &defaultConfigSelector{cc.dopts.defaultServiceConfig}, addrs)
 	} else {
-		cc.applyServiceConfigAndBalancer(emptyServiceConfig, addrs)
+		cc.applyServiceConfigAndBalancer(emptyServiceConfig, &defaultConfigSelector{emptyServiceConfig}, addrs)
 	}
 }
 
@@ -665,7 +642,15 @@
 		// default, per the error handling design?
 	} else {
 		if sc, ok := s.ServiceConfig.Config.(*ServiceConfig); s.ServiceConfig.Err == nil && ok {
-			cc.applyServiceConfigAndBalancer(sc, s.Addresses)
+			configSelector := iresolver.GetConfigSelector(s)
+			if configSelector != nil {
+				if len(s.ServiceConfig.Config.(*ServiceConfig).Methods) != 0 {
+					channelz.Infof(logger, cc.channelzID, "method configs in service config will be ignored due to presence of config selector")
+				}
+			} else {
+				configSelector = &defaultConfigSelector{sc}
+			}
+			cc.applyServiceConfigAndBalancer(sc, configSelector, s.Addresses)
 		} else {
 			ret = balancer.ErrBadResolverState
 			if cc.balancerWrapper == nil {
@@ -675,6 +660,7 @@
 				} else {
 					err = status.Errorf(codes.Unavailable, "illegal service config type: %T", s.ServiceConfig.Config)
 				}
+				cc.safeConfigSelector.UpdateConfigSelector(&defaultConfigSelector{cc.sc})
 				cc.blockingpicker.updatePicker(base.NewErrPicker(err))
 				cc.csMgr.updateState(connectivity.TransientFailure)
 				cc.mu.Unlock()
@@ -723,9 +709,9 @@
 		return
 	}
 
-	channelz.Infof(cc.channelzID, "ClientConn switching balancer to %q", name)
+	channelz.Infof(logger, cc.channelzID, "ClientConn switching balancer to %q", name)
 	if cc.dopts.balancerBuilder != nil {
-		channelz.Info(cc.channelzID, "ignoring balancer switching: Balancer DialOption used instead")
+		channelz.Info(logger, cc.channelzID, "ignoring balancer switching: Balancer DialOption used instead")
 		return
 	}
 	if cc.balancerWrapper != nil {
@@ -739,11 +725,11 @@
 
 	builder := balancer.Get(name)
 	if builder == nil {
-		channelz.Warningf(cc.channelzID, "Channel switches to new LB policy %q due to fallback from invalid balancer name", PickFirstBalancerName)
-		channelz.Infof(cc.channelzID, "failed to get balancer builder for: %v, using pick_first instead", name)
+		channelz.Warningf(logger, cc.channelzID, "Channel switches to new LB policy %q due to fallback from invalid balancer name", PickFirstBalancerName)
+		channelz.Infof(logger, cc.channelzID, "failed to get balancer builder for: %v, using pick_first instead", name)
 		builder = newPickfirstBuilder()
 	} else {
-		channelz.Infof(cc.channelzID, "Channel switches to new LB policy %q", name)
+		channelz.Infof(logger, cc.channelzID, "Channel switches to new LB policy %q", name)
 	}
 
 	cc.curBalancerName = builder.Name()
@@ -784,12 +770,12 @@
 	}
 	if channelz.IsOn() {
 		ac.channelzID = channelz.RegisterSubChannel(ac, cc.channelzID, "")
-		channelz.AddTraceEvent(ac.channelzID, 0, &channelz.TraceEventDesc{
+		channelz.AddTraceEvent(logger, ac.channelzID, 0, &channelz.TraceEventDesc{
 			Desc:     "Subchannel Created",
-			Severity: channelz.CtINFO,
+			Severity: channelz.CtInfo,
 			Parent: &channelz.TraceEventDesc{
 				Desc:     fmt.Sprintf("Subchannel(id:%d) created", ac.channelzID),
-				Severity: channelz.CtINFO,
+				Severity: channelz.CtInfo,
 			},
 		})
 	}
@@ -823,7 +809,11 @@
 }
 
 // Target returns the target string of the ClientConn.
-// This is an EXPERIMENTAL API.
+//
+// Experimental
+//
+// Notice: This API is EXPERIMENTAL and may be changed or removed in a
+// later release.
 func (cc *ClientConn) Target() string {
 	return cc.target
 }
@@ -881,7 +871,7 @@
 func (ac *addrConn) tryUpdateAddrs(addrs []resolver.Address) bool {
 	ac.mu.Lock()
 	defer ac.mu.Unlock()
-	channelz.Infof(ac.channelzID, "addrConn: tryUpdateAddrs curAddr: %v, addrs: %v", ac.curAddr, addrs)
+	channelz.Infof(logger, ac.channelzID, "addrConn: tryUpdateAddrs curAddr: %v, addrs: %v", ac.curAddr, addrs)
 	if ac.state == connectivity.Shutdown ||
 		ac.state == connectivity.TransientFailure ||
 		ac.state == connectivity.Idle {
@@ -902,7 +892,7 @@
 			break
 		}
 	}
-	channelz.Infof(ac.channelzID, "addrConn: tryUpdateAddrs curAddrFound: %v", curAddrFound)
+	channelz.Infof(logger, ac.channelzID, "addrConn: tryUpdateAddrs curAddrFound: %v", curAddrFound)
 	if curAddrFound {
 		ac.addrs = addrs
 	}
@@ -910,8 +900,6 @@
 	return curAddrFound
 }
 
-<<<<<<< HEAD
-=======
 // getServerName determines the serverName to be used in the connection
 // handshake. The default value for the serverName is the authority on the
 // ClientConn, which either comes from the user's dial target or through an
@@ -946,27 +934,19 @@
 	return sc.Methods[""]
 }
 
->>>>>>> 4d693bbe
 // GetMethodConfig gets the method config of the input method.
 // If there's an exact match for input method (i.e. /service/method), we return
 // the corresponding MethodConfig.
-// If there isn't an exact match for the input method, we look for the default config
-// under the service (i.e /service/). If there is a default MethodConfig for
-// the service, we return it.
+// If there isn't an exact match for the input method, we look for the service's default
+// config under the service (i.e /service/) and then for the default for all services (empty string).
+//
+// If there is a default MethodConfig for the service, we return it.
 // Otherwise, we return an empty MethodConfig.
 func (cc *ClientConn) GetMethodConfig(method string) MethodConfig {
 	// TODO: Avoid the locking here.
 	cc.mu.RLock()
 	defer cc.mu.RUnlock()
-	if cc.sc == nil {
-		return MethodConfig{}
-	}
-	m, ok := cc.sc.Methods[method]
-	if !ok {
-		i := strings.LastIndex(method, "/")
-		m = cc.sc.Methods[method[:i+1]]
-	}
-	return m
+	return getMethodConfig(cc.sc, method)
 }
 
 func (cc *ClientConn) healthCheckConfig() *healthCheckConfig {
@@ -989,12 +969,15 @@
 	return t, done, nil
 }
 
-func (cc *ClientConn) applyServiceConfigAndBalancer(sc *ServiceConfig, addrs []resolver.Address) {
+func (cc *ClientConn) applyServiceConfigAndBalancer(sc *ServiceConfig, configSelector iresolver.ConfigSelector, addrs []resolver.Address) {
 	if sc == nil {
 		// should never reach here.
 		return
 	}
 	cc.sc = sc
+	if configSelector != nil {
+		cc.safeConfigSelector.UpdateConfigSelector(configSelector)
+	}
 
 	if cc.sc.retryThrottling != nil {
 		newThrottler := &retryThrottler{
@@ -1058,7 +1041,10 @@
 // However, if a previously unavailable network becomes available, this may be
 // used to trigger an immediate reconnect.
 //
-// This API is EXPERIMENTAL.
+// Experimental
+//
+// Notice: This API is EXPERIMENTAL and may be changed or removed in a
+// later release.
 func (cc *ClientConn) ResetConnectBackoff() {
 	cc.mu.Lock()
 	conns := cc.conns
@@ -1102,15 +1088,15 @@
 	if channelz.IsOn() {
 		ted := &channelz.TraceEventDesc{
 			Desc:     "Channel Deleted",
-			Severity: channelz.CtINFO,
+			Severity: channelz.CtInfo,
 		}
 		if cc.dopts.channelzParentID != 0 {
 			ted.Parent = &channelz.TraceEventDesc{
 				Desc:     fmt.Sprintf("Nested channel(id:%d) deleted", cc.channelzID),
-				Severity: channelz.CtINFO,
+				Severity: channelz.CtInfo,
 			}
 		}
-		channelz.AddTraceEvent(cc.channelzID, 0, ted)
+		channelz.AddTraceEvent(logger, cc.channelzID, 0, ted)
 		// TraceEvent needs to be called before RemoveEntry, as TraceEvent may add trace reference to
 		// the entity being deleted, and thus prevent it from being deleted right away.
 		channelz.RemoveEntry(cc.channelzID)
@@ -1154,7 +1140,7 @@
 		return
 	}
 	ac.state = s
-	channelz.Infof(ac.channelzID, "Subchannel Connectivity change to %v", s)
+	channelz.Infof(logger, ac.channelzID, "Subchannel Connectivity change to %v", s)
 	ac.cc.handleSubConnStateChange(ac.acbw, s, lastErr)
 }
 
@@ -1265,7 +1251,7 @@
 		}
 		ac.mu.Unlock()
 
-		channelz.Infof(ac.channelzID, "Subchannel picks a new address %q to connect", addr.Addr)
+		channelz.Infof(logger, ac.channelzID, "Subchannel picks a new address %q to connect", addr.Addr)
 
 		err := ac.createTransport(addr, copts, connectDeadline)
 		if err == nil {
@@ -1274,7 +1260,7 @@
 		if firstConnErr == nil {
 			firstConnErr = err
 		}
-		ac.cc.blockingpicker.updateConnectionError(err)
+		ac.cc.updateConnectionError(err)
 	}
 
 	// Couldn't connect to any address.
@@ -1290,23 +1276,9 @@
 	prefaceReceived := grpcsync.NewEvent()
 	connClosed := grpcsync.NewEvent()
 
-<<<<<<< HEAD
-	authority := ac.cc.authority
-	// addr.ServerName takes precedent over ClientConn authority, if present.
-	if addr.ServerName != "" {
-		authority = addr.ServerName
-	}
-
-	target := transport.TargetInfo{
-		Addr:      addr.Addr,
-		Metadata:  addr.Metadata,
-		Authority: authority,
-	}
-=======
 	addr.ServerName = ac.cc.getServerName(addr)
 	hctx, hcancel := context.WithCancel(ac.ctx)
 	hcStarted := false // protected by ac.mu
->>>>>>> 4d693bbe
 
 	onClose := func() {
 		ac.mu.Lock()
@@ -1344,30 +1316,16 @@
 		copts.ChannelzParentID = ac.channelzID
 	}
 
-<<<<<<< HEAD
-	newTr, err := transport.NewClientTransport(connectCtx, ac.cc.ctx, target, copts, onPrefaceReceipt, onGoAway, onClose)
-	if err != nil {
-		// newTr is either nil, or closed.
-		channelz.Warningf(ac.channelzID, "grpc: addrConn.createTransport failed to connect to %v. Err: %v. Reconnecting...", addr, err)
-		return nil, nil, err
-=======
 	newTr, err := transport.NewClientTransport(connectCtx, ac.cc.ctx, addr, copts, func() { prefaceReceived.Fire() }, onGoAway, onClose)
 	if err != nil {
 		// newTr is either nil, or closed.
 		channelz.Warningf(logger, ac.channelzID, "grpc: addrConn.createTransport failed to connect to %v. Err: %v", addr, err)
 		return err
->>>>>>> 4d693bbe
 	}
 
 	select {
 	case <-connectCtx.Done():
 		// We didn't get the preface in time.
-<<<<<<< HEAD
-		newTr.Close()
-		channelz.Warningf(ac.channelzID, "grpc: addrConn.createTransport failed to connect to %v: didn't receive server preface in time. Reconnecting...", addr)
-		return nil, nil, errors.New("timed out waiting for server handshake")
-	case <-prefaceReceived:
-=======
 		// The error we pass to Close() is immaterial since there are no open
 		// streams at this point, so no trailers with error details will be sent
 		// out. We just need to pass a non-nil error.
@@ -1379,7 +1337,6 @@
 		}
 		return nil
 	case <-prefaceReceived.Done():
->>>>>>> 4d693bbe
 		// We got the preface - huzzah! things are good.
 		ac.mu.Lock()
 		defer ac.mu.Unlock()
@@ -1427,7 +1384,7 @@
 //
 // LB channel health checking is enabled when all requirements below are met:
 // 1. it is not disabled by the user with the WithDisableHealthCheck DialOption
-// 2. internal.HealthCheckFunc is set by importing the grpc/healthcheck package
+// 2. internal.HealthCheckFunc is set by importing the grpc/health package
 // 3. a service config with non-empty healthCheckConfig field is provided
 // 4. the load balancer requests it
 //
@@ -1457,7 +1414,7 @@
 		// The health package is not imported to set health check function.
 		//
 		// TODO: add a link to the health check doc in the error message.
-		channelz.Error(ac.channelzID, "Health check is requested but health check function is not set.")
+		channelz.Error(logger, ac.channelzID, "Health check is requested but health check function is not set.")
 		return
 	}
 
@@ -1487,9 +1444,9 @@
 		err := ac.cc.dopts.healthCheckFunc(ctx, newStream, setConnectivityState, healthCheckConfig.ServiceName)
 		if err != nil {
 			if status.Code(err) == codes.Unimplemented {
-				channelz.Error(ac.channelzID, "Subchannel health check is unimplemented at server side, thus health check is disabled")
+				channelz.Error(logger, ac.channelzID, "Subchannel health check is unimplemented at server side, thus health check is disabled")
 			} else {
-				channelz.Errorf(ac.channelzID, "HealthCheckFunc exits with unexpected error %v", err)
+				channelz.Errorf(logger, ac.channelzID, "HealthCheckFunc exits with unexpected error %v", err)
 			}
 		}
 	}()
@@ -1541,12 +1498,12 @@
 		ac.mu.Lock()
 	}
 	if channelz.IsOn() {
-		channelz.AddTraceEvent(ac.channelzID, 0, &channelz.TraceEventDesc{
+		channelz.AddTraceEvent(logger, ac.channelzID, 0, &channelz.TraceEventDesc{
 			Desc:     "Subchannel Deleted",
-			Severity: channelz.CtINFO,
+			Severity: channelz.CtInfo,
 			Parent: &channelz.TraceEventDesc{
 				Desc:     fmt.Sprintf("Subchanel(id:%d) deleted", ac.channelzID),
-				Severity: channelz.CtINFO,
+				Severity: channelz.CtInfo,
 			},
 		})
 		// TraceEvent needs to be called before RemoveEntry, as TraceEvent may add trace reference to
@@ -1648,8 +1605,6 @@
 		}
 	}
 	return resolver.Get(scheme)
-<<<<<<< HEAD
-=======
 }
 
 func (cc *ClientConn) updateConnectionError(err error) {
@@ -1773,5 +1728,4 @@
 		// "scheme://authority/endpoint" as the default authority.
 		return endpoint, nil
 	}
->>>>>>> 4d693bbe
 }