//go:build !linux
// +build !linux

/*
 *
 * Copyright 2018 gRPC authors.
 *
 * Licensed under the Apache License, Version 2.0 (the "License");
 * you may not use this file except in compliance with the License.
 * You may obtain a copy of the License at
 *
 *     http://www.apache.org/licenses/LICENSE-2.0
 *
 * Unless required by applicable law or agreed to in writing, software
 * distributed under the License is distributed on an "AS IS" BASIS,
 * WITHOUT WARRANTIES OR CONDITIONS OF ANY KIND, either express or implied.
 * See the License for the specific language governing permissions and
 * limitations under the License.
 *
 */

package channelz

import (
	"sync"

	"google.golang.org/grpc/grpclog"
)

var once sync.Once

// SocketOptionData defines the struct to hold socket option data, and related
// getter function to obtain info from fd.
// Windows OS doesn't support Socket Option
type SocketOptionData struct {
}

// Getsockopt defines the function to get socket options requested by channelz.
// It is to be passed to syscall.RawConn.Control().
// Windows OS doesn't support Socket Option
func (s *SocketOptionData) Getsockopt(fd uintptr) {
	once.Do(func() {
<<<<<<< HEAD
		grpclog.Warningln("Channelz: socket options are not supported on non-linux os and appengine.")
=======
		logger.Warning("Channelz: socket options are not supported on non-linux environments")
>>>>>>> 4d693bbe
	})
}<|MERGE_RESOLUTION|>--- conflicted
+++ resolved
@@ -23,8 +23,6 @@
 
 import (
 	"sync"
-
-	"google.golang.org/grpc/grpclog"
 )
 
 var once sync.Once
@@ -40,10 +38,6 @@
 // Windows OS doesn't support Socket Option
 func (s *SocketOptionData) Getsockopt(fd uintptr) {
 	once.Do(func() {
-<<<<<<< HEAD
-		grpclog.Warningln("Channelz: socket options are not supported on non-linux os and appengine.")
-=======
 		logger.Warning("Channelz: socket options are not supported on non-linux environments")
->>>>>>> 4d693bbe
 	})
 }