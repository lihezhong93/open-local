--- conflicted
+++ resolved
@@ -97,16 +97,7 @@
 	if s.Code() == codes.OK {
 		return nil
 	}
-<<<<<<< HEAD
-	return (*Error)(s.Proto())
-}
-
-func (s *Status) Error() string {
-	p := s.Proto()
-	return fmt.Sprintf("rpc error: code = %s desc = %s", codes.Code(p.GetCode()), p.GetMessage())
-=======
 	return &Error{s: s}
->>>>>>> 4d693bbe
 }
 
 // WithDetails returns a new status with the provided details messages appended to the status.
@@ -145,20 +136,6 @@
 	return details
 }
 
-<<<<<<< HEAD
-// Error is an alias of a status proto. It implements error and Status,
-// and a nil Error should never be returned by this package.
-type Error spb.Status
-
-func (se *Error) Error() string {
-	p := (*spb.Status)(se)
-	return fmt.Sprintf("rpc error: code = %s desc = %s", codes.Code(p.GetCode()), p.GetMessage())
-}
-
-// GRPCStatus returns the Status represented by se.
-func (se *Error) GRPCStatus() *Status {
-	return FromProto((*spb.Status)(se))
-=======
 func (s *Status) String() string {
 	return fmt.Sprintf("rpc error: code = %s desc = %s", s.Code(), s.Message())
 }
@@ -176,19 +153,14 @@
 // GRPCStatus returns the Status represented by se.
 func (e *Error) GRPCStatus() *Status {
 	return e.s
->>>>>>> 4d693bbe
 }
 
 // Is implements future error.Is functionality.
 // A Error is equivalent if the code and message are identical.
-func (se *Error) Is(target error) bool {
+func (e *Error) Is(target error) bool {
 	tse, ok := target.(*Error)
 	if !ok {
 		return false
 	}
-<<<<<<< HEAD
-	return proto.Equal((*spb.Status)(se), (*spb.Status)(tse))
-=======
 	return proto.Equal(e.s.s, tse.s.s)
->>>>>>> 4d693bbe
 }