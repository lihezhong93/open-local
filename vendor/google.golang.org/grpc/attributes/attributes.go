/*
 *
 * Copyright 2019 gRPC authors.
 *
 * Licensed under the Apache License, Version 2.0 (the "License");
 * you may not use this file except in compliance with the License.
 * You may obtain a copy of the License at
 *
 *     http://www.apache.org/licenses/LICENSE-2.0
 *
 * Unless required by applicable law or agreed to in writing, software
 * distributed under the License is distributed on an "AS IS" BASIS,
 * WITHOUT WARRANTIES OR CONDITIONS OF ANY KIND, either express or implied.
 * See the License for the specific language governing permissions and
 * limitations under the License.
 *
 */

// Package attributes defines a generic key/value store used in various gRPC
// components.
//
// All APIs in this package are EXPERIMENTAL.
package attributes

// Attributes is an immutable struct for storing and retrieving generic
// key/value pairs.  Keys must be hashable, and users should define their own
// types for keys.  Values should not be modified after they are added to an
// Attributes or if they were received from one.  If values implement 'Equal(o
// interface{}) bool', it will be called by (*Attributes).Equal to determine
// whether two values with the same key should be considered equal.
type Attributes struct {
	m map[interface{}]interface{}
}

// New returns a new Attributes containing the key/value pair.
func New(key, value interface{}) *Attributes {
	return &Attributes{m: map[interface{}]interface{}{key: value}}
}

<<<<<<< HEAD
// WithValues returns a new Attributes containing all key/value pairs in a and
// kvs.  Panics if len(kvs) is not even.  If the same key appears multiple
// times, the last value overwrites all previous values for that key.  To
// remove an existing key, use a nil value.
func (a *Attributes) WithValues(kvs ...interface{}) *Attributes {
	if len(kvs)%2 != 0 {
		panic(fmt.Sprintf("attributes.New called with unexpected input: len(kvs) = %v", len(kvs)))
	}
	n := &Attributes{m: make(map[interface{}]interface{}, len(a.m)+len(kvs)/2)}
=======
// WithValue returns a new Attributes containing the previous keys and values
// and the new key/value pair.  If the same key appears multiple times, the
// last value overwrites all previous values for that key.  To remove an
// existing key, use a nil value.  value should not be modified later.
func (a *Attributes) WithValue(key, value interface{}) *Attributes {
	if a == nil {
		return New(key, value)
	}
	n := &Attributes{m: make(map[interface{}]interface{}, len(a.m)+1)}
>>>>>>> 4d693bbe
	for k, v := range a.m {
		n.m[k] = v
	}
	n.m[key] = value
	return n
}

// Value returns the value associated with these attributes for key, or nil if
// no value is associated with key.  The returned value should not be modified.
func (a *Attributes) Value(key interface{}) interface{} {
	return a.m[key]
}

// Equal returns whether a and o are equivalent.  If 'Equal(o interface{})
// bool' is implemented for a value in the attributes, it is called to
// determine if the value matches the one stored in the other attributes.  If
// Equal is not implemented, standard equality is used to determine if the two
// values are equal.
func (a *Attributes) Equal(o *Attributes) bool {
	if a == nil && o == nil {
		return true
	}
	if a == nil || o == nil {
		return false
	}
	if len(a.m) != len(o.m) {
		return false
	}
	for k, v := range a.m {
		ov, ok := o.m[k]
		if !ok {
			// o missing element of a
			return false
		}
		if eq, ok := v.(interface{ Equal(o interface{}) bool }); ok {
			if !eq.Equal(ov) {
				return false
			}
		} else if v != ov {
			// Fallback to a standard equality check if Value is unimplemented.
			return false
		}
	}
	return true
}<|MERGE_RESOLUTION|>--- conflicted
+++ resolved
@@ -19,7 +19,10 @@
 // Package attributes defines a generic key/value store used in various gRPC
 // components.
 //
-// All APIs in this package are EXPERIMENTAL.
+// Experimental
+//
+// Notice: This package is EXPERIMENTAL and may be changed or removed in a
+// later release.
 package attributes
 
 // Attributes is an immutable struct for storing and retrieving generic
@@ -37,17 +40,6 @@
 	return &Attributes{m: map[interface{}]interface{}{key: value}}
 }
 
-<<<<<<< HEAD
-// WithValues returns a new Attributes containing all key/value pairs in a and
-// kvs.  Panics if len(kvs) is not even.  If the same key appears multiple
-// times, the last value overwrites all previous values for that key.  To
-// remove an existing key, use a nil value.
-func (a *Attributes) WithValues(kvs ...interface{}) *Attributes {
-	if len(kvs)%2 != 0 {
-		panic(fmt.Sprintf("attributes.New called with unexpected input: len(kvs) = %v", len(kvs)))
-	}
-	n := &Attributes{m: make(map[interface{}]interface{}, len(a.m)+len(kvs)/2)}
-=======
 // WithValue returns a new Attributes containing the previous keys and values
 // and the new key/value pair.  If the same key appears multiple times, the
 // last value overwrites all previous values for that key.  To remove an
@@ -57,7 +49,6 @@
 		return New(key, value)
 	}
 	n := &Attributes{m: make(map[interface{}]interface{}, len(a.m)+1)}
->>>>>>> 4d693bbe
 	for k, v := range a.m {
 		n.m[k] = v
 	}
@@ -68,6 +59,9 @@
 // Value returns the value associated with these attributes for key, or nil if
 // no value is associated with key.  The returned value should not be modified.
 func (a *Attributes) Value(key interface{}) interface{} {
+	if a == nil {
+		return nil
+	}
 	return a.m[key]
 }
 
