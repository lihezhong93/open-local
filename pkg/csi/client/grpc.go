/*
Copyright 2020 The Kubernetes Authors.

Licensed under the Apache License, Version 2.0 (the "License");
you may not use this file except in compliance with the License.
You may obtain a copy of the License at

    http://www.apache.org/licenses/LICENSE-2.0

Unless required by applicable law or agreed to in writing, software
distributed under the License is distributed on an "AS IS" BASIS,
WITHOUT WARRANTIES OR CONDITIONS OF ANY KIND, either express or implied.
See the License for the specific language governing permissions and
limitations under the License.
*/

package client

import (
	"context"
	"fmt"
	"net"
	"strings"
	"time"

	"github.com/alibaba/open-local/pkg/csi/lib"

	"google.golang.org/grpc"
	"google.golang.org/grpc/connectivity"
<<<<<<< HEAD
	log "k8s.io/klog/v2"
=======
	"google.golang.org/grpc/credentials/insecure"
>>>>>>> 4d693bbe
)

// Connection lvm connection interface
type Connection interface {
	GetLvm(ctx context.Context, volGroup string, volumeID string) (string, error)
	CreateLvm(ctx context.Context, opt *LVMOptions) (string, error)
	DeleteLvm(ctx context.Context, volGroup string, volumeID string) error
	CreateSnapshot(ctx context.Context, volGroup string, snapVolumeID string, volumeID string, size uint64) (string, error)
	DeleteSnapshot(ctx context.Context, volGroup string, snapVolumeID string) error
	ExpandLvm(ctx context.Context, volGroup string, volumeID string, size uint64) error
	CleanPath(ctx context.Context, path string) error
	CleanDevice(ctx context.Context, device string) error
	Close() error
}

// LVMOptions lvm options
type LVMOptions struct {
	VolumeGroup string   `json:"volumeGroup,omitempty"`
	Name        string   `json:"name,omitempty"`
	Size        uint64   `json:"size,omitempty"`
	Tags        []string `json:"tags,omitempty"`
	Striping    bool     `json:"striping,omitempty"`
}

//
type workerConnection struct {
	conn *grpc.ClientConn
}

var (
	_ Connection = &workerConnection{}
)

// NewGrpcConnection lvm connection
func NewGrpcConnection(address string, timeout time.Duration) (Connection, error) {
	conn, err := connect(address, timeout)
	if err != nil {
		return nil, err
	}
	return &workerConnection{
		conn: conn,
	}, nil
}

func (c *workerConnection) Close() error {
	return c.conn.Close()
}

func connect(address string, timeout time.Duration) (*grpc.ClientConn, error) {
	log.V(6).Infof("New Connecting to %s", address)
	dialOptions := []grpc.DialOption{
		grpc.WithTransportCredentials(insecure.NewCredentials()),
		// grpc.WithBackoffMaxDelay(time.Second),
		grpc.WithUnaryInterceptor(logGRPC),
	}
	// if strings.HasPrefix(address, "/") {
	// 	dialOptions = append(dialOptions, grpc.WithDialer(func(addr string, timeout time.Duration) (net.Conn, error) {
	// 		return net.DialTimeout("unix", addr, timeout)
	// 	}))
	// }
	if strings.HasPrefix(address, "/") {
		dialOptions = append(
			dialOptions,
			grpc.WithContextDialer(func(ctx context.Context, addr string) (net.Conn, error) {
				return net.DialTimeout("unix", addr, timeout)
			}))
	}
	conn, err := grpc.Dial(address, dialOptions...)

	if err != nil {
		return nil, err
	}
	ctx, cancel := context.WithTimeout(context.Background(), timeout)
	defer cancel()
	for {
		if !conn.WaitForStateChange(ctx, conn.GetState()) {
			log.Warningf("Connection to %s timed out", address)
			return conn, nil // return nil, subsequent GetPluginInfo will show the real connection error
		}
		if conn.GetState() == connectivity.Ready {
			log.V(6).Infof("Connected to %s", address)
			return conn, nil
		}
		log.V(6).Infof("Still trying to connect %s, connection is %s", address, conn.GetState())
	}
}

func (c *workerConnection) CreateLvm(ctx context.Context, opt *LVMOptions) (string, error) {
	client := lib.NewLVMClient(c.conn)
	req := lib.CreateLVRequest{
		VolumeGroup: opt.VolumeGroup,
		Name:        opt.Name,
		Size:        opt.Size,
		Tags:        opt.Tags,
		Striping:    opt.Striping,
	}

	rsp, err := client.CreateLV(ctx, &req)
	if err != nil {
		log.Errorf("Create Lvm with error: %s", err.Error())
		return "", err
	}
	log.V(6).Infof("Create Lvm with result: %+v", rsp.CommandOutput)
	return rsp.GetCommandOutput(), nil
}

func (c *workerConnection) CreateSnapshot(ctx context.Context, volGroup string, snapVolumeID string, volumeID string, size uint64) (string, error) {
	client := lib.NewLVMClient(c.conn)

	req := lib.CreateSnapshotRequest{
		VolumeGroup: volGroup,
		SnapName:    snapVolumeID,
		LvName:      volumeID,
		Size:        size,
	}
	rsp, err := client.CreateSnapshot(ctx, &req)
	if err != nil {
		log.Errorf("Create Lvm Snapshot with error: %s", err.Error())
		return "", err
	}
	log.V(6).Infof("Create Lvm Snapshot with result: %+v", rsp.CommandOutput)
	return rsp.GetCommandOutput(), nil
}

func (c *workerConnection) GetLvm(ctx context.Context, volGroup string, volumeID string) (string, error) {
	client := lib.NewLVMClient(c.conn)
	req := lib.ListLVRequest{
		VolumeGroup: fmt.Sprintf("%s/%s", volGroup, volumeID),
	}

	rsp, err := client.ListLV(ctx, &req)
	if err != nil {
		log.Errorf("Get Lvm with error: %s", err.Error())
		return "", err
	}
	if len(rsp.GetVolumes()) <= 0 {
		log.Warningf("Volume %s/%s is not exist", volGroup, volumeID)
		return "", nil
	}
	log.V(6).Infof("Get Lvm with result: %+v", rsp.Volumes)
	return rsp.GetVolumes()[0].String(), nil
}

func (c *workerConnection) DeleteLvm(ctx context.Context, volGroup, volumeID string) error {
	client := lib.NewLVMClient(c.conn)
	req := lib.RemoveLVRequest{
		VolumeGroup: volGroup,
		Name:        volumeID,
	}
	response, err := client.RemoveLV(ctx, &req)
	if err != nil {
		log.Errorf("Remove Lvm with error: %v", err.Error())
		return err
	}
	log.V(6).Infof("Remove Lvm with result: %v", response.GetCommandOutput())
	return err
}

func (c *workerConnection) DeleteSnapshot(ctx context.Context, volGroup string, snapVolumeID string) error {
	client := lib.NewLVMClient(c.conn)
	req := lib.RemoveSnapshotRequest{
		VolumeGroup: volGroup,
		SnapName:    snapVolumeID,
	}
	response, err := client.RemoveSnapshot(ctx, &req)
	if err != nil {
		log.Errorf("Remove Lvm Snapshot with error: %v", err.Error())
		return err
	}
	log.V(6).Infof("Remove Lvm Snapshot with result: %v", response.GetCommandOutput())
	return err
}

func (c *workerConnection) CleanPath(ctx context.Context, path string) error {
	client := lib.NewLVMClient(c.conn)
	req := lib.CleanPathRequest{
		Path: path,
	}
	response, err := client.CleanPath(ctx, &req)
	if err != nil {
		log.Errorf("CleanPath with error: %v", err.Error())
		return err
	}
	log.V(6).Infof("CleanPath with result: %v", response.GetCommandOutput())
	return err
}

func (c *workerConnection) CleanDevice(ctx context.Context, device string) error {
	client := lib.NewLVMClient(c.conn)
	req := lib.CleanDeviceRequest{
		Device: device,
	}
	response, err := client.CleanDevice(ctx, &req)
	if err != nil {
		log.Errorf("fail to clean device %s: %s", device, err.Error())
		return err
	}
	log.V(6).Infof("clean device %s successfully with result: %s", device, response.GetCommandOutput())
	return err
}

func (c *workerConnection) ExpandLvm(ctx context.Context, volGroup string, volumeID string, size uint64) error {
	client := lib.NewLVMClient(c.conn)
	req := lib.ExpandLVRequest{
		VolumeGroup: volGroup,
		Name:        volumeID,
		Size:        size,
	}
	response, err := client.ExpandLV(ctx, &req)
	if err != nil {
		log.Errorf("Expand Lvm with error: %v", err.Error())
		return err
	}
	log.V(6).Infof("Expand Lvm with result: %v", response.GetCommandOutput())
	return err
}

func logGRPC(ctx context.Context, method string, req, reply interface{}, cc *grpc.ClientConn, invoker grpc.UnaryInvoker, opts ...grpc.CallOption) error {
	log.V(6).Infof("GRPC request: %s, %+v", method, req)
	err := invoker(ctx, method, req, reply, cc, opts...)
	log.V(6).Infof("GRPC response: %+v, %v", reply, err)
	return err
}<|MERGE_RESOLUTION|>--- conflicted
+++ resolved
@@ -27,11 +27,8 @@
 
 	"google.golang.org/grpc"
 	"google.golang.org/grpc/connectivity"
-<<<<<<< HEAD
+	"google.golang.org/grpc/credentials/insecure"
 	log "k8s.io/klog/v2"
-=======
-	"google.golang.org/grpc/credentials/insecure"
->>>>>>> 4d693bbe
 )
 
 // Connection lvm connection interface
@@ -56,7 +53,6 @@
 	Striping    bool     `json:"striping,omitempty"`
 }
 
-//
 type workerConnection struct {
 	conn *grpc.ClientConn
 }
