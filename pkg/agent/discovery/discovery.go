/*
Copyright © 2021 Alibaba Group Holding Ltd.

Licensed under the Apache License, Version 2.0 (the "License");
you may not use this file except in compliance with the License.
You may obtain a copy of the License at

    http://www.apache.org/licenses/LICENSE-2.0

Unless required by applicable law or agreed to in writing, software
distributed under the License is distributed on an "AS IS" BASIS,
WITHOUT WARRANTIES OR CONDITIONS OF ANY KIND, either express or implied.
See the License for the specific language governing permissions and
limitations under the License.
*/

package discovery

import (
	"context"
	"encoding/json"
	"fmt"
	"os"
	"regexp"
	"strconv"
	"strings"

	localtype "github.com/alibaba/open-local/pkg"
	"github.com/alibaba/open-local/pkg/agent/common"
	localv1alpha1 "github.com/alibaba/open-local/pkg/apis/storage/v1alpha1"
	clientset "github.com/alibaba/open-local/pkg/generated/clientset/versioned"
	"github.com/alibaba/open-local/pkg/utils"
	"github.com/alibaba/open-local/pkg/utils/lvm"
	"github.com/alibaba/open-local/pkg/utils/spdk"
	units "github.com/docker/go-units"
	snapshot "github.com/kubernetes-csi/external-snapshotter/client/v4/clientset/versioned"
	corev1 "k8s.io/api/core/v1"
	k8serr "k8s.io/apimachinery/pkg/api/errors"
	metav1 "k8s.io/apimachinery/pkg/apis/meta/v1"
	"k8s.io/client-go/kubernetes"
	"k8s.io/client-go/tools/record"
	log "k8s.io/klog/v2"
	"k8s.io/utils/mount"
)

// Discoverer update block device, VG and mountpoint info to Cache
type Discoverer struct {
	*common.Configuration
	// kubeclientset is a standard kubernetes clientset
	kubeclientset  kubernetes.Interface
	localclientset clientset.Interface
	snapclient     snapshot.Interface
	// K8sMounter used to verify mountpoints
	K8sMounter mount.Interface
	recorder   record.EventRecorder
	// 'spdk' indicate if use SPDK storage backend
	spdk       bool
	spdkclient *spdk.SpdkClient
}

type ReservedVGInfo struct {
	vgName          string
	reservedPercent float64
	reservedSize    uint64
}

const (
	DefaultFS          = "ext4"
	AnnoStorageReserve = "csi.aliyun.com/storage-reserved"
)

// NewDiscoverer return Discoverer
func NewDiscoverer(config *common.Configuration, kubeclientset kubernetes.Interface, localclientset clientset.Interface, snapclient snapshot.Interface, recorder record.EventRecorder) *Discoverer {
	return &Discoverer{
		Configuration:  config,
		localclientset: localclientset,
		kubeclientset:  kubeclientset,
		snapclient:     snapclient,
		K8sMounter:     mount.New("" /* default mount path */),
		recorder:       recorder,
		spdk:           false,
	}
}

func (d *Discoverer) getNodeLocalStorage() (*localv1alpha1.NodeLocalStorage, error) {
	nls, err := d.localclientset.CsiV1alpha1().NodeLocalStorages().Get(context.Background(), d.Nodename, metav1.GetOptions{})
	if err != nil {
		if k8serr.IsNotFound(err) {
			log.Infof("node local storage %s not found, waiting for the controller to create the resource", d.Nodename)
		} else {
			log.Errorf("get NodeLocalStorages failed: %s", err.Error())
		}
	} else {
<<<<<<< HEAD
		log.V(6).Infof("update node local storage %s status", d.Nodename)
=======
		if nls.Spec.SpdkConfig.DeviceType != "" {
			if d.spdkclient == nil {
				if d.spdkclient = spdk.NewSpdkClient(nls.Spec.SpdkConfig.RpcSocket); d.spdkclient != nil {
					d.spdk = true
				}
			}
		}
	}
	return nls, err
}

// Discover update local storage periodically
func (d *Discoverer) Discover() {
	if nls, err := d.getNodeLocalStorage(); err != nil {
		return
	} else {
		log.Debugf("update node local storage %s status", d.Nodename)
>>>>>>> 4d693bbe
		nlsCopy := nls.DeepCopy()
		// get anno
		reservedVGInfos := make(map[string]ReservedVGInfo)
		if anno, exist := nlsCopy.Annotations[AnnoStorageReserve]; exist {
			if reservedVGInfos, err = getReservedVGInfo(anno); err != nil {
				log.Errorf("get reserved vg info failed: %s, but we ignore...", err.Error())
				return
			}
		}
		// get status first, for we need support regexp
		newStatus := new(localv1alpha1.NodeLocalStorageStatus)
		if err := d.discoverVGs(newStatus, reservedVGInfos); err != nil {
			log.Errorf("discover VG error: %s", err.Error())
			return
		}
		if err := d.discoverDevices(newStatus); err != nil {
			log.Errorf("discover Device error: %s", err.Error())
			return
		}
		if err := d.discoverMountPoints(newStatus); err != nil {
			log.Errorf("discover MountPoint error: %s", err.Error())
			return
		}
		newStatus.NodeStorageInfo.Phase = localv1alpha1.NodeStorageRunning
		newStatus.NodeStorageInfo.State.Status = localv1alpha1.ConditionTrue
		newStatus.NodeStorageInfo.State.Type = localv1alpha1.StorageReady
		lastHeartbeatTime := metav1.Now()
		newStatus.NodeStorageInfo.State.LastHeartbeatTime = &lastHeartbeatTime
		nlsCopy.Status.NodeStorageInfo = newStatus.NodeStorageInfo
		nlsCopy.Status.FilteredStorageInfo.VolumeGroups = FilterVGInfo(nlsCopy)
		nlsCopy.Status.FilteredStorageInfo.MountPoints = FilterMPInfo(nlsCopy)
		nlsCopy.Status.FilteredStorageInfo.Devices = FilterDeviceInfo(nlsCopy)
		nlsCopy.Status.FilteredStorageInfo.UpdateStatus.Status = localv1alpha1.UpdateStatusAccepted
		lastUpdateTime := metav1.Now()
		nlsCopy.Status.FilteredStorageInfo.UpdateStatus.LastUpdateTime = &lastUpdateTime
		nlsCopy.Status.FilteredStorageInfo.UpdateStatus.Reason = ""

		if d.spdk {
			d.createSpdkBdevs(&nlsCopy.Status.FilteredStorageInfo.Devices)
		}

		// only update status
		log.Infof("update nls %s", nlsCopy.Name)
		_, err = d.localclientset.CsiV1alpha1().NodeLocalStorages().UpdateStatus(context.Background(), nlsCopy, metav1.UpdateOptions{})
		if err != nil {
			log.Errorf("local storage CRD updateStatus error: %s", err.Error())
			return
		}
	}
}

// Create AIO bdevs
func (d *Discoverer) createSpdkBdevs(devices *[]string) {
	var found bool

	bdevs, err := d.spdkclient.GetBdevs()
	if err != nil {
		log.Error("createSpdkBdevs - GetBdevs:", err.Error())
		return
	}

	for _, dev := range *devices {
		found = false
		for _, bdev := range *bdevs {
			if bdev.GetFilename() == dev {
				found = true
				break
			}
		}
		if !found {
			bdevName := "bdev-aio" + strings.Replace(dev, "/", "_", -1)
			if _, err := d.spdkclient.CreateBdev(bdevName, dev); err != nil {
				log.Error("createSpdkBdevs - CreateBdev failed:", err.Error())
			}
		}
	}
}

// InitResource will create relevant resource
func (d *Discoverer) InitResource() {
	nls, err := d.getNodeLocalStorage()
	if err != nil {
		log.Error("InitResource - getNodeLocalStorage:", err.Error())
		return
	}
	vgs := nls.Spec.ResourceToBeInited.VGs
	mountpoints := nls.Spec.ResourceToBeInited.MountPoints

	if !d.spdk {
		for _, vg := range vgs {
			if _, err := lvm.LookupVolumeGroup(vg.Name); err == lvm.ErrVolumeGroupNotFound {
				err := d.createVG(vg.Name, vg.Devices)
				if err != nil {
					msg := fmt.Sprintf("create vg %s with device %v failed: %s. you can try command \"vgcreate %s %v --force\" manually on this node", vg.Name, vg.Devices, err.Error(), vg.Name, strings.Join(vg.Devices, " "))
					log.Error(msg)
					d.recorder.Event(nls, corev1.EventTypeWarning, localtype.EventCreateVGFailed, msg)
				}
			}
		}
	} else {
		var found bool
		bdevs, err := d.spdkclient.GetBdevs()
		if err != nil {
			log.Error("InitResource - GetBdevs failed:", err.Error())
			return
		}

		lvss, err := d.spdkclient.GetLvStores()
		if err != nil {
			log.Error("InitResource - GetLvStores failed:", err.Error())
			return
		}

		for _, vg := range vgs {
			found = false
			for _, lvs := range *lvss {
				if vg.Name == lvs.Name {
					found = true
					break
				}
			}

			if !found {
				for _, bdev := range *bdevs {
					if bdev.GetFilename() == vg.Devices[0] {
						found = true
						break
					}
				}

				bdevName := "bdev-aio" + strings.Replace(vg.Devices[0], "/", "_", -1)
				if !found {
					if _, err := d.spdkclient.CreateBdev(bdevName, vg.Devices[0]); err != nil {
						log.Error("InitResource - CreateBdev failed:", err.Error())
						return
					}
				}

				if _, err := d.spdkclient.CreateLvstore(bdevName, vg.Name); err != nil {
					log.Error("InitResource - CreateLvstore failed:", err.Error())
				}
			}
		}
	}

	for _, mp := range mountpoints {
		notMounted, err := d.K8sMounter.IsLikelyNotMountPoint(mp.Path)
		if err != nil && strings.Contains(err.Error(), "no such file or directory") {
			if err := os.MkdirAll(mp.Path, 0777); err != nil {
				log.Errorf("mkdir error: %s", err.Error())
				continue
			}
		}
		if notMounted {
			fsType := mp.FsType
			if fsType == "" {
				fsType = DefaultFS
			}
			if err := utils.Format(mp.Device, fsType); err != nil {
				log.Errorf("format error: %s", err.Error())
				continue
			}
			if err := d.K8sMounter.Mount(mp.Device, mp.Path, fsType, mp.Options); err != nil {
				log.Errorf("mount error: %s", err.Error())
				continue
			}
		}
	}
}

func getReservedVGInfo(reservedAnno string) (infos map[string]ReservedVGInfo, err error) {
	// step 0: var definition
	infos = make(map[string]ReservedVGInfo)
	reservedVGMap := map[string]string{}
	// step 1: unmarshal
	if err := json.Unmarshal([]byte(reservedAnno), &reservedVGMap); err != nil {
		return nil, fmt.Errorf(
			"failed to parse annotation value (%q) err=%v",
			reservedAnno,
			err)
	}
	// step 2: get reserved info from anno
	for k, v := range reservedVGMap {
		var percent float64
		var size int64
		var info ReservedVGInfo
		if strings.HasSuffix(v, "%") {
			// reservedPercent
			v = strings.ReplaceAll(v, "%", "")
			thr, err := strconv.ParseFloat(v, 64)
			if err != nil {
				return nil, fmt.Errorf("[getReservedVGInfo]parse float failed")
			}
			percent = thr / 100
			info = ReservedVGInfo{
				vgName:          k,
				reservedPercent: percent,
			}
		} else {
			// reservedSize
			size, err = units.RAMInBytes(v)
			if err != nil {
				return nil, fmt.Errorf("[getReservedVGInfo]get reserved size failed")
			}
			info = ReservedVGInfo{
				vgName:       k,
				reservedSize: uint64(size),
			}
		}
		infos[k] = info
	}

	return infos, nil
}

func FilterVGInfo(nls *localv1alpha1.NodeLocalStorage) []string {
	var vgSlice []string
	for _, vg := range nls.Status.NodeStorageInfo.VolumeGroups {
		vgSlice = append(vgSlice, vg.Name)
	}

	return FilterInfo(vgSlice, nls.Spec.ListConfig.VGs.Include, nls.Spec.ListConfig.VGs.Exclude)
}

func FilterMPInfo(nls *localv1alpha1.NodeLocalStorage) []string {
	var mpSlice []string
	for _, mp := range nls.Status.NodeStorageInfo.MountPoints {
		mpSlice = append(mpSlice, mp.Name)
	}

	return FilterInfo(mpSlice, nls.Spec.ListConfig.MountPoints.Include, nls.Spec.ListConfig.MountPoints.Exclude)
}

func FilterDeviceInfo(nls *localv1alpha1.NodeLocalStorage) []string {
	var devSlice []string
	for _, dev := range nls.Status.NodeStorageInfo.DeviceInfos {
		devSlice = append(devSlice, dev.Name)
	}

	return FilterInfo(devSlice, nls.Spec.ListConfig.Devices.Include, nls.Spec.ListConfig.Devices.Exclude)
}

func FilterInfo(info []string, include []string, exclude []string) []string {
	filterMap := make(map[string]string, len(info))

	for _, inc := range include {
		reg := regexp.MustCompile(inc)
		for _, i := range info {
			if reg.FindString(i) == i {
				filterMap[i] = i
			}
		}
	}
	for _, exc := range exclude {
		reg := regexp.MustCompile(exc)
		for _, i := range info {
			if reg.FindString(i) == i {
				delete(filterMap, i)
			}
		}
	}

	var filterSlice []string
	for vg := range filterMap {
		filterSlice = append(filterSlice, vg)
	}

	return filterSlice
}<|MERGE_RESOLUTION|>--- conflicted
+++ resolved
@@ -91,9 +91,6 @@
 			log.Errorf("get NodeLocalStorages failed: %s", err.Error())
 		}
 	} else {
-<<<<<<< HEAD
-		log.V(6).Infof("update node local storage %s status", d.Nodename)
-=======
 		if nls.Spec.SpdkConfig.DeviceType != "" {
 			if d.spdkclient == nil {
 				if d.spdkclient = spdk.NewSpdkClient(nls.Spec.SpdkConfig.RpcSocket); d.spdkclient != nil {
@@ -110,8 +107,7 @@
 	if nls, err := d.getNodeLocalStorage(); err != nil {
 		return
 	} else {
-		log.Debugf("update node local storage %s status", d.Nodename)
->>>>>>> 4d693bbe
+		log.V(4).Infof("update node local storage %s status", d.Nodename)
 		nlsCopy := nls.DeepCopy()
 		// get anno
 		reservedVGInfos := make(map[string]ReservedVGInfo)
@@ -199,7 +195,6 @@
 	}
 	vgs := nls.Spec.ResourceToBeInited.VGs
 	mountpoints := nls.Spec.ResourceToBeInited.MountPoints
-
 	if !d.spdk {
 		for _, vg := range vgs {
 			if _, err := lvm.LookupVolumeGroup(vg.Name); err == lvm.ErrVolumeGroupNotFound {
@@ -256,7 +251,6 @@
 			}
 		}
 	}
-
 	for _, mp := range mountpoints {
 		notMounted, err := d.K8sMounter.IsLikelyNotMountPoint(mp.Path)
 		if err != nil && strings.Contains(err.Error(), "no such file or directory") {
